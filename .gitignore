*.DS_Store
*~
*.swp
*.pyc

<<<<<<< HEAD
/tests/features/scratch/
=======
#virtualenv
env
>>>>>>> 2a6d1014
<|MERGE_RESOLUTION|>--- conflicted
+++ resolved
@@ -2,10 +2,6 @@
 *~
 *.swp
 *.pyc
-
-<<<<<<< HEAD
 /tests/features/scratch/
-=======
 #virtualenv
 env
->>>>>>> 2a6d1014
