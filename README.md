pywqp
=====

A generic scriptable Python client for downloading datasets from the USGS/EPA Water Quality Portal: an alternative to manual use of the website at http://www.waterqualitydata.us.

The project consists of the following components:

-  A client module, `pywqp_client.py`, which obtains WQP data in native Water Quality XML and (if desired) stashes the result on the file system. This is suitable for inclusion in Python programs.

-  A convenience wrapper, `pywqp.py`, which manages common query-and-convert actions from the command line. When it is invoked, the commandline parameters are sent to an instance of pywqp_client.py.

-  A parameter validation module, `pywqp_validator.py`

<br/>
#### Using <tt>pywqp-client.py</tt> in your Python program
The core resource of `pywqp_client` is the class `RESTClient`. The pattern of usage is fairly simple:
<pre>
<tt>import pywpq_client
client_instance = pywqp_client.RESTClient()</tt>
</pre>


`client_instance` is now ready to run any of the functions exposed by `RESTClient`.

<br/>
#### Running the pywqp tests
The project also contains a BDD test suite written in [lettuce](http://lettuce.it/). This is located in the `tests` folder. Shocking, I know.

You can run pywqp's tests whenever you like. You **should** run them whenever you have made significant local changes. Especially if you want to submit a pull request, of course.

If you don't take direct advantage of the virtualenv setup information (`dev_setup.sh` and `requirements.txt`), you can still use them as a guide to ensuring that you know which needed versions and libraries to install. The only dependency for running the tests should be `lettuce` itself.

Lettuce is extremely simple to run. From the pywqp root:
<<<<<<< HEAD

=======
>>>>>>> 5cacb52f
<pre>
<tt>cd tests
lettuce</tt>
</pre>


Its output is pretty straightforward to read, too.<|MERGE_RESOLUTION|>--- conflicted
+++ resolved
@@ -31,10 +31,6 @@
 If you don't take direct advantage of the virtualenv setup information (`dev_setup.sh` and `requirements.txt`), you can still use them as a guide to ensuring that you know which needed versions and libraries to install. The only dependency for running the tests should be `lettuce` itself.
 
 Lettuce is extremely simple to run. From the pywqp root:
-<<<<<<< HEAD
-
-=======
->>>>>>> 5cacb52f
 <pre>
 <tt>cd tests
 lettuce</tt>
