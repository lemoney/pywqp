import pandas

class WQXMapper:

    # WQX semantic names (as developed for use as tabular column headings) that occur in WQX-Outbound messages
    wqx_semantic_names = {
        'DrainageAreaMeasure/MeasureUnitCode',
        'MonitoringLocationTypeName',
        'LongitudeMeasure',
        'AquiferName',
        'HorizontalCoordinateReferenceSystemDatumName',
        'HorizontalAccuracyMeasure/MeasureValue',
        'HUCEightDigitCode',
        'LatitudeMeasure',
        'DrainageAreaMeasure/MeasureValue',
        'StateCode',
        'OrganizationFormalName',
        'WellDepthMeasure/MeasureUnitCode',
        'OrganizationIdentifier',
        'CountyCode',
        'HorizontalCollectionMethodName',
        'MonitoringLocationIdentifier',
        'MonitoringLocationName',
        'ContributingDrainageAreaMeasure/MeasureValue',
        'MonitoringLocationDescriptionText',
        'CountryCode',
        'VerticalMeasure/MeasureValue',
        'VerticalMeasure/MeasureUnitCode',
        'VerticalAccuracyMeasure/MeasureUnitCode',
        'ConstructionDateText',
        'VerticalAccuracyMeasure/MeasureValue',
        'VerticalCoordinateReferenceSystemDatumName',
        'VerticalCollectionMethodName',
        'WellHoleDepthMeasure/MeasureUnitCode',
        'AquiferTypeName',
        'FormationTypeText',
        'HorizontalAccuracyMeasure/MeasureUnitCode',
        'ContributingDrainageAreaMeasure/MeasureUnitCode',
        'WellHoleDepthMeasure/MeasureValue',
        'SourceMapScaleNumeric',
        'WellDepthMeasure/MeasureValue',
        'ActivityIdentifier',
        'PrecisionValue',
        'SampleAquifer',
        'StatisticalBaseCode',
        'ActivityStartTime/Time',
        'ResultDetectionConditionText',
        'ActivityStartDate',
        'SampleTissueAnatomyName',
        'ActivityBottomDepthHeightMeasure/MeasureUnitCode',
        'AnalysisStartDate',
        'DetectionQuantitationLimitTypeName',
        'SampleCollectionMethod/MethodName',
        'ResultTemperatureBasisText',
        'ResultDepthHeightMeasure/MeasureValue',
        'ResultParticleSizeBasisText',
        'USGSPCode',
        'ActivityTypeCode',
        'MeasureQualifierCode',
        'ResultDepthAltitudeReferencePointText',
        'ActivityDepthAltitudeReferencePointText',
        'ResultCommentText',
        'ActivityTopDepthHeightMeasure/MeasureUnitCode',
        'ResultValueTypeName',
        'ActivityTopDepthHeightMeasure/MeasureValue',
        'ResultLaboratoryCommentText',
        'ActivityEndTime/TimeZoneCode',
        'ResultMeasure/MeasureUnitCode',
        'ActivityCommentText',
        'ResultDepthHeightMeasure/MeasureUnitCode',
        'ActivityEndDate',
        'HydrologicEvent',
        'SampleCollectionMethod/MethodIdentifier',
        'ActivityMediaSubdivisionName',
        'ActivityDepthHeightMeasure/MeasureUnitCode',
        'CharacteristicName',
        'ResultAnalyticalMethod/MethodIdentifierContext',
        'ResultWeightBasisText',
        'ResultSampleFractionText',
        'ActivityStartTime/TimeZoneCode',
        'ActivityEndTime/Time',
        'ActivityConductingOrganizationText',
        'MethodDescriptionText',
        'ResultAnalyticalMethod/MethodIdentifier',
        'ResultStatusIdentifier',
        'PreparationStartDate',
        'ResultMeasureValue',
        'ActivityDepthHeightMeasure/MeasureValue',
        'ResultAnalyticalMethod/MethodName',
        'SubjectTaxonomicName',
        'DetectionQuantitationLimitMeasure/MeasureValue',
        'ActivityMediaName',
        'DetectionQuantitationLimitMeasure/MeasureUnitCode',
        'SampleCollectionMethod/MethodIdentifierContext',
        'ProjectIdentifier',
        'HydrologicCondition',
        'LaboratoryName',
        'ResultTimeBasisText',
        'ActivityBottomDepthHeightMeasure/MeasureValue',
        'SampleCollectionEquipmentName'
    }


    # mapping of wqx_semantic_names to their locations in a WQX-0utbound 2.0 Station search result from Water Quality Portal
    station_mappings = {
        'OrganizationIdentifier': '/WQX/Organization/OrganizationDescription/OrganizationIdentifier',
        'OrganizationFormalName': '/WQX/Organization/OrganizationDescription/OrganizationFormalName',
        'MonitoringLocationIdentifier': '/WQX/Organization/MonitoringLocation/MonitoringLocationIdentity/MonitoringLocationIdentifier',
        'MonitoringLocationName': '/WQX/Organization/MonitoringLocation/MonitoringLocationIdentity/MonitoringLocationName',
        'MonitoringLocationTypeName': '/WQX/Organization/MonitoringLocation/MonitoringLocationIdentity/MonitoringLocationTypeName',
        'MonitoringLocationDescriptionText': '/WQX/Organization/MonitoringLocation/MonitoringLocationIdentity/MonitoringLocationDescriptionText',
        'HUCEightDigitCode': '/WQX/Organization/MonitoringLocation/MonitoringLocationIdentity/HUCEightDigitCode',
        'DrainageAreaMeasure/MeasureValue': '/WQX/Organization/MonitoringLocation/MonitoringLocationIdentity/DrainageAreaMeasure/MeasureValue',
        'DrainageAreaMeasure/MeasureUnitCode': '/WQX/Organization/MonitoringLocation/MonitoringLocationIdentity/DrainageAreaMeasure/MeasureUnitCode',
        'ContributingDrainageAreaMeasure/MeasureValue': '/WQX/Organization/MonitoringLocation/MonitoringLocationIdentity/ContributingDrainageAreaMeasure/MeasureValue',
        'ContributingDrainageAreaMeasure/MeasureUnitCode': '/WQX/Organization/MonitoringLocation/MonitoringLocationIdentity/ContributingDrainageAreaMeasure/MeasureUnitCode',
        'LatitudeMeasure': '/WQX/Organization/MonitoringLocation/MonitoringLocationGeospatial/LatitudeMeasure',
        'LongitudeMeasure': '/WQX/Organization/MonitoringLocation/MonitoringLocationGeospatial/LongitudeMeasure',
        'SourceMapScaleNumeric': '/WQX/Organization/MonitoringLocation/MonitoringLocationGeospatial/SourceMapScaleNumeric',
        'HorizontalAccuracyMeasure/MeasureValue': '/WQX/Organization/MonitoringLocation/MonitoringLocationGeospatial/HorizontalAccuracyMeasure/MeasureValue',
        'HorizontalAccuracyMeasure/MeasureUnitCode': '/WQX/Organization/MonitoringLocation/MonitoringLocationGeospatial/HorizontalAccuracyMeasure/MeasureUnitCode',
        'HorizontalCollectionMethodName': '/WQX/Organization/MonitoringLocation/MonitoringLocationGeospatial/HorizontalCollectionMethodName',
        'HorizontalCoordinateReferenceSystemDatumName': '/WQX/Organization/MonitoringLocation/MonitoringLocationGeospatial/HorizontalCoordinateReferenceSystemDatumName',
        'VerticalMeasure/MeasureValue': '/WQX/Organization/MonitoringLocation/MonitoringLocationGeospatial/VerticalMeasure/MeasureValue',
        'VerticalMeasure/MeasureUnitCode': '/WQX/Organization/MonitoringLocation/MonitoringLocationGeospatial/VerticalMeasure/MeasureUnitCode',
        'VerticalAccuracyMeasure/MeasureValue': '/WQX/Organization/MonitoringLocation/MonitoringLocationGeospatial/VerticalAccuracyMeasure/MeasureValue',
        'VerticalAccuracyMeasure/MeasureUnitCode': '/WQX/Organization/MonitoringLocation/MonitoringLocationGeospatial/VerticalAccuracyMeasure/MeasureUnitCode',
        'VerticalCollectionMethodName': '/WQX/Organization/MonitoringLocation/MonitoringLocationGeospatial/VerticalCollectionMethodName',
        'VerticalCoordinateReferenceSystemDatumName': '/WQX/Organization/MonitoringLocation/MonitoringLocationGeospatial/VerticalCoordinateReferenceSystemDatumName',
        'CountryCode': '/WQX/Organization/MonitoringLocation/MonitoringLocationGeospatial/CountryCode',
        'StateCode': '/WQX/Organization/MonitoringLocation/MonitoringLocationGeospatial/StateCode',
        'CountyCode': '/WQX/Organization/MonitoringLocation/MonitoringLocationGeospatial/CountyCode',
        'AquiferName': '/WQX/Organization/MonitoringLocation/WellInformation/AquiferName',
        'FormationTypeText': '/WQX/Organization/MonitoringLocation/WellInformation/FormationTypeText',
        'AquiferTypeName': '/WQX/Organization/MonitoringLocation/WellInformation/AquiferTypeName',
        'ConstructionDateText': '/WQX/Organization/MonitoringLocation/WellInformation/ConstructionDateText',
        'WellDepthMeasure/MeasureValue': '/WQX/Organization/MonitoringLocation/WellInformation/WellDepthMeasure/MeasureValue',
        'WellDepthMeasure/MeasureUnitCode': '/WQX/Organization/MonitoringLocation/WellInformation/WellDepthMeasure/MeasureUnitCode',
        'WellHoleDepthMeasure/MeasureValue': '/WQX/Organization/MonitoringLocation/WellInformation/WellHoleDepthMeasure/MeasureValue',
        'WellHoleDepthMeasure/MeasureUnitCode': '/WQX/Organization/MonitoringLocation/WellInformation/WellHoleDepthMeasure/MeasureUnitCode'
    }

    # mapping of wqx_semantic_names to their locations in a WQX-0utbound 2.0 Result search result from Water Quality Portal
    result_mappings = {
        'OrganizationIdentifier': '/WQX/Organization/OrganizationDescription/OrganizationIdentifier',
        'OrganizationFormalName': '/WQX/Organization/OrganizationDescription/OrganizationFormalName',
        'ActivityIdentifier': '/WQX/Organization/Activity/ActivityDescription/ActivityIdentifier',
        'ActivityTypeCode': '/WQX/Organization/Activity/ActivityDescription/ActivityTypeCode',
        'ActivityMediaName': '/WQX/Organization/Activity/ActivityDescription/ActivityMediaName',
        'ActivityMediaSubdivisionName': '/WQX/Organization/Activity/ActivityDescription/ActivityMediaSubdivisionName',
        'ActivityStartDate': '/WQX/Organization/Activity/ActivityDescription/ActivityStartDate',
        'ActivityStartTime/Time': '/WQX/Organization/Activity/ActivityDescription/ActivityStartTime/Time',
        'ActivityStartTime/TimeZoneCode': '/WQX/Organization/Activity/ActivityDescription/ActivityStartTime/TimeZoneCode',
        'ActivityEndDate': '/WQX/Organization/Activity/ActivityDescription/ActivityEndDate',
        'ActivityEndTime/Time': '/WQX/Organization/Activity/ActivityDescription/ActivityEndTime/Time',
        'ActivityEndTime/TimeZoneCode': '/WQX/Organization/Activity/ActivityDescription/ActivityEndTime/TimeZoneCode',
        'ActivityDepthHeightMeasure/MeasureValue': '/WQX/Organization/Activity/ActivityDescription/ActivityDepthHeightMeasure/MeasureValue',
        'ActivityDepthHeightMeasure/MeasureUnitCode': '/WQX/Organization/Activity/ActivityDescription/ActivityDepthHeightMeasure/MeasureUnitCode',
        'ActivityDepthAltitudeReferencePointText': '/WQX/Organization/Activity/ActivityDescription/ActivityDepthAltitudeReferencePointText',
        'ActivityTopDepthHeightMeasure/MeasureValue': '/WQX/Organization/Activity/ActivityDescription/ActivityTopDepthHeightMeasure/MeasureValue',
        'ActivityTopDepthHeightMeasure/MeasureUnitCode': '/WQX/Organization/Activity/ActivityDescription/ActivityTopDepthHeightMeasure/MeasureUnitCode',
        'ActivityBottomDepthHeightMeasure/MeasureValue': '/WQX/Organization/Activity/ActivityDescription/ActivityBottomDepthHeightMeasure/MeasureValue',
        'ActivityBottomDepthHeightMeasure/MeasureUnitCode': '/WQX/Organization/Activity/ActivityDescription/ActivityBottomDepthHeightMeasure/MeasureUnitCode',
        'ProjectIdentifier': '/WQX/Organization/Activity/ActivityDescription/ProjectIdentifier',
        'ActivityConductingOrganizationText': '/WQX/Organization/Activity/ActivityDescription/ActivityConductingOrganizationText',
        'MonitoringLocationIdentifier': '/WQX/Organization/Activity/ActivityDescription/MonitoringLocationIdentifier',
        'ActivityCommentText': '/WQX/Organization/Activity/ActivityDescription/ActivityCommentText',
        'SampleAquifer': '/WQX/Organization/Activity/ActivityDescription/SampleAquifer',
        'HydrologicCondition': '/WQX/Organization/Activity/ActivityDescription/HydrologicCondition',
        'HydrologicEvent': '/WQX/Organization/Activity/ActivityDescription/HydrologicEvent',
        'SampleCollectionMethod/MethodIdentifier': '/WQX/Organization/Activity/SampleDescription/SampleCollectionMethod/MethodIdentifier',
        'SampleCollectionMethod/MethodIdentifierContext': '/WQX/Organization/Activity/SampleDescription/SampleCollectionMethod/MethodIdentifierContext',
        'SampleCollectionMethod/MethodName': '/WQX/Organization/Activity/SampleDescription/SampleCollectionMethod/MethodName',
        'SampleCollectionEquipmentName': '/WQX/Organization/Activity/SampleDescription/SampleCollectionEquipmentName',
        'ResultDetectionConditionText': '/WQX/Organization/Activity/Result/ResultDescription/ResultDetectionConditionText',
        'CharacteristicName': '/WQX/Organization/Activity/Result/ResultDescription/CharacteristicName',
        'ResultSampleFractionText': '/WQX/Organization/Activity/Result/ResultDescription/ResultSampleFractionText',
        'ResultMeasureValue': '/WQX/Organization/Activity/Result/ResultDescription/ResultMeasure/ResultMeasureValue',
        'ResultMeasure/MeasureUnitCode': '/WQX/Organization/Activity/Result/ResultDescription/ResultMeasure/MeasureUnitCode',
        'MeasureQualifierCode': '/WQX/Organization/Activity/Result/ResultDescription/ResultMeasure/MeasureQualifierCode',
        'ResultStatusIdentifier': '/WQX/Organization/Activity/Result/ResultDescription/ResultStatusIdentifier',
        'StatisticalBaseCode': '/WQX/Organization/Activity/Result/ResultDescription/StatisticalBaseCode',
        'ResultValueTypeName': '/WQX/Organization/Activity/Result/ResultDescription/ResultValueTypeName',
        'ResultWeightBasisText': '/WQX/Organization/Activity/Result/ResultDescription/ResultWeightBasisText',
        'ResultTimeBasisText': '/WQX/Organization/Activity/Result/ResultDescription/ResultTimeBasisText',
        'ResultTemperatureBasisText': '/WQX/Organization/Activity/Result/ResultDescription/ResultTemperatureBasisText',
        'ResultParticleSizeBasisText': '/WQX/Organization/Activity/Result/ResultDescription/ResultParticleSizeBasisText',
        'PrecisionValue': '/WQX/Organization/Activity/Result/ResultDescription/DataQuality/PrecisionValue',
        'ResultCommentText': '/WQX/Organization/Activity/Result/ResultDescription/ResultCommentText',
        'USGSPCode': '/WQX/Organization/Activity/Result/ResultDescription/USGSPCode',
        'ResultDepthHeightMeasure/MeasureValue': '/WQX/Organization/Activity/Result/ResultDescription/ResultDepthHeightMeasure/MeasureValue',
        'ResultDepthHeightMeasure/MeasureUnitCode': '/WQX/Organization/Activity/Result/ResultDescription/ResultDepthHeightMeasure/MeasureUnitCode',
        'ResultDepthAltitudeReferencePointText': '/WQX/Organization/Activity/Result/ResultDescription/ResultDepthAltitudeReferencePointText',
        'SubjectTaxonomicName': '/WQX/Organization/Activity/Result/BiologicalResultDescription/SubjectTaxonomicName',
        'SampleTissueAnatomyName': '/WQX/Organization/Activity/Result/BiologicalResultDescription/SampleTissueAnatomyName',
        'ResultAnalyticalMethod/MethodIdentifier': '/WQX/Organization/Activity/Result/ResultAnalyticalMethod/MethodIdentifier',
        'ResultAnalyticalMethod/MethodIdentifierContext': '/WQX/Organization/Activity/Result/ResultAnalyticalMethod/MethodIdentifierContext',
        'ResultAnalyticalMethod/MethodName': '/WQX/Organization/Activity/Result/ResultAnalyticalMethod/MethodName',
        'MethodDescriptionText': '/WQX/Organization/Activity/Result/ResultAnalyticalMethod/MethodDescriptionText',
        'LaboratoryName': '/WQX/Organization/Activity/Result/ResultLabInformation/LaboratoryName',
        'AnalysisStartDate': '/WQX/Organization/Activity/Result/ResultLabInformation/AnalysisStartDate',
        'ResultLaboratoryCommentText': '/WQX/Organization/Activity/Result/ResultLabInformation/ResultLaboratoryCommentText',
        'DetectionQuantitationLimitTypeName': '/WQX/Organization/Activity/Result/ResultLabInformation/ResultDetectionQuantitationLimit/DetectionQuantitationLimitTypeName',
        'DetectionQuantitationLimitMeasure/MeasureValue': '/WQX/Organization/Activity/Result/ResultLabInformation/ResultDetectionQuantitationLimit/DetectionQuantitationLimitMeasure/MeasureValue',
        'DetectionQuantitationLimitMeasure/MeasureUnitCode': '/WQX/Organization/Activity/Result/ResultLabInformation/ResultDetectionQuantitationLimit/DetectionQuantitationLimitMeasure/MeasureUnitCode',
        'PreparationStartDate': '/WQX/Organization/Activity/Result/LabSamplePreparation/PreparationStartDate'
    }

    # Message format definitions for mapping WQX XML paths to tabular rows. Every
    # node identified by such a path requires a corresponding row in the tabular form.
    station_row_expr = '/WQX/Organization/MonitoringLocation'
    result_row_expr = '/WQX/Organization/Activity/Result'

    def station_row_nodepath(self):
        return '.' + self.station_row_expr

    def result_row_nodepath(self):
        return '.' + self.result_row_expr


    def empty_station_dataframe(self):
        dataframe = pandas.DataFrame(index=self.station_mappings.keys())
        return dataframe


<<<<<<< HEAD
# Message format definitions for mapping WQX XML paths to tabular rows. Every
# node identified by such a path requires a corresponding row in the tabular form.
station_row_item = '/WQX/Organization/MonitoringLocation'
result_row_item = '/WQX/Organization/Activity/Result'

wqx_semantic_particles = [semantic_name.split('/') for semantic_name in wqx_semantic_names]

particles = set()
for particle_seq in wqx_semantic_particles:
    for particle in particle_seq:
        particles.add(particle)

if True:
    atoms = set()
    import re
    for particle in particles:
        abbr = ''
        for segment in re.findall('[A-Z][a-z]*', particle):
            atoms.add(segment)
            abbr += segment[0].lower()
        print(particle + ' (' + abbr + ')')

semantic_pieces = '\n\n\nsemantic_namepieces = (\n    \'' + '\',\n    \''.join(particles) + '\'\n)'

with open('wqx_mappings.py', 'a') as wqx_mappings_script:
    wqx_mappings_script.write(semantic_pieces)






semantic_namepieces = (
    'ActivityIdentifier',
    'MethodIdentifierContext',
    'MonitoringLocationTypeName',
    'SampleAquifer',
    'CountyCode',
    'PrecisionValue',
    'HorizontalCoordinateReferenceSystemDatumName',
    'Time',
    'SampleTissueAnatomyName',
    'VerticalMeasure',
    'StatisticalBaseCode',
    'ResultWeightBasisText',
    'VerticalCollectionMethodName',
    'MeasureUnitCode',
    'ResultDetectionConditionText',
    'ResultSampleFractionText',
    'MethodDescriptionText',
    'WellDepthMeasure',
    'OrganizationIdentifier',
    'VerticalAccuracyMeasure',
    'TimeZoneCode',
    'ProjectIdentifier',
    'MethodName',
    'ActivityConductingOrganizationText',
    'CountryCode',
    'ResultStatusIdentifier',
    'LaboratoryName',
    'FormationTypeText',
    'AnalysisStartDate',
    'HorizontalAccuracyMeasure',
    'DetectionQuantitationLimitTypeName',
    'ResultLaboratoryCommentText',
    'VerticalCoordinateReferenceSystemDatumName',
    'SampleCollectionMethod',
    'ResultTemperatureBasisText',
    'AquiferTypeName',
    'ResultParticleSizeBasisText',
    'ActivityDepthAltitudeReferencePointText',
    'ResultAnalyticalMethod',
    'USGSPCode',
    'ResultMeasureValue',
    'ActivityTypeCode',
    'DetectionQuantitationLimitMeasure',
    'WellHoleDepthMeasure',
    'CharacteristicName',
    'HydrologicCondition',
    'ResultDepthAltitudeReferencePointText',
    'ActivityTopDepthHeightMeasure',
    'ActivityBottomDepthHeightMeasure',
    'LongitudeMeasure',
    'ContributingDrainageAreaMeasure',
    'AquiferName',
    'ResultCommentText',
    'SubjectTaxonomicName',
    'HydrologicEvent',
    'DrainageAreaMeasure',
    'ActivityStartDate',
    'ActivityMediaName',
    'MonitoringLocationName',
    'ResultValueTypeName',
    'MethodIdentifier',
    'MeasureValue',
    'ResultMeasure',
    'MonitoringLocationIdentifier',
    'ActivityDepthHeightMeasure',
    'HorizontalCollectionMethodName',
    'ResultDepthHeightMeasure',
    'HUCEightDigitCode',
    'OrganizationFormalName',
    'MonitoringLocationDescriptionText',
    'ActivityCommentText',
    'LatitudeMeasure',
    'PreparationStartDate',
    'ActivityEndDate',
    'ActivityEndTime',
    'SourceMapScaleNumeric',
    'ConstructionDateText',
    'ActivityStartTime',
    'ResultTimeBasisText',
    'MeasureQualifierCode',
    'ActivityMediaSubdivisionName',
    'SampleCollectionEquipmentName',
    'StateCode'
)
=======
>>>>>>> cc5bd8ca
<|MERGE_RESOLUTION|>--- conflicted
+++ resolved
@@ -223,11 +223,6 @@
         return dataframe
 
 
-<<<<<<< HEAD
-# Message format definitions for mapping WQX XML paths to tabular rows. Every
-# node identified by such a path requires a corresponding row in the tabular form.
-station_row_item = '/WQX/Organization/MonitoringLocation'
-result_row_item = '/WQX/Organization/Activity/Result'
 
 wqx_semantic_particles = [semantic_name.split('/') for semantic_name in wqx_semantic_names]
 
@@ -340,6 +335,4 @@
     'ActivityMediaSubdivisionName',
     'SampleCollectionEquipmentName',
     'StateCode'
-)
-=======
->>>>>>> cc5bd8ca
+)