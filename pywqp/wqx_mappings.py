--- conflicted
+++ resolved
@@ -1,5 +1,5 @@
 import pandas
-from lxml import etree as et
+from lxml import etree
 
 '''
 MAPPING WQX TO ITS CANONICAL TABULAR FORM
@@ -496,28 +496,25 @@
     #            for retrieving logical context nodes (matches
     #            wqx_mappings.context_xpaths):
     context_xpaths_compl = {}
-<<<<<<< HEAD
     for nodename in context_xpaths:
         context_xpaths_compl[nodename] = etree.XPath(context_xpaths[nodename], namespaces=ns)
-=======
     
     # ---------- precompiled XPath query expressions ('nodeq') for retrieving 
     #            Logical Node nodesets:
 
     # relative expression from root
     # organizations
-    context_xpaths_compl['org'] = et.XPath('/wqx:WQX/wqx:Organization', namespaces=ns)
+    context_xpaths_compl['org'] = etree.XPath('/wqx:WQX/wqx:Organization', namespaces=ns)
 
     # relative expressions from organization node
     # stations
-    context_xpaths_compl['station'] = et.XPath('wqx:MonitoringLocation', namespaces=ns)
+    context_xpaths_compl['station'] = etree.XPath('wqx:MonitoringLocation', namespaces=ns)
     # activities
-    context_xpaths_compl['activity'] = et.XPath('wqx:Activity', namespaces=ns)
+    context_xpaths_compl['activity'] = etree.XPath('wqx:Activity', namespaces=ns)
 
     # relative expression from activity node
     # results
-    context_xpaths_compl['result'] = et.XPath('wqx:Result', namespaces=ns)
->>>>>>> 9600dc22
+    context_xpaths_compl['result'] = etree.XPath('wqx:Result', namespaces=ns)
 
 
     # ---------- dictionaries of precompiled XPath query expressions  
@@ -528,7 +525,7 @@
         val_xpaths_compl[node] = {}
         for colname in val_xpaths[node].keys():
             cur_node_dict = val_xpaths[node]
-            cur_xpath = et.XPath(cur_node_dict[colname] + '/text()', namespaces=ns, smart_strings=False)
+            cur_xpath = etree.XPath(cur_node_dict[colname] + '/text()', namespaces=ns, smart_strings=False)
             val_xpaths_compl[node][colname] = cur_xpath
 
 
